--- conflicted
+++ resolved
@@ -148,7 +148,6 @@
         y_semantic_list = []
         # loop over channels axis of labels in case there are multiple label types
         for label_num in range(y.shape[self.channel_axis]):
-<<<<<<< HEAD
 
             if self.channel_axis == 1:
                 y_current = y[:, label_num:label_num + 1, ...]
@@ -162,21 +161,6 @@
                                                **transform_kwargs)
                 y_semantic_list.append(y_transform)
 
-=======
-
-            if self.channel_axis == 1:
-                y_current = y[:, label_num:label_num + 1, ...]
-            else:
-                y_current = y[..., label_num:label_num + 1]
-
-            for transform in self.transforms:
-                transform_kwargs = self.transforms_kwargs.get(transform, dict())
-                y_transform = _transform_masks(y_current, transform,
-                                               data_format=self.data_format,
-                                               **transform_kwargs)
-                y_semantic_list.append(y_transform)
-
->>>>>>> 357b4b24
         return y_semantic_list
 
     def _get_batches_of_transformed_samples(self, index_array):
@@ -954,7 +938,6 @@
             _interpolation_order = self.interpolation_order
 
             y = y if isinstance(y, list) else [y]
-<<<<<<< HEAD
 
             for i in range(len(y)):
                 y_i = y[i]
@@ -962,15 +945,6 @@
                 order = 0 if y_i.shape[self.channel_axis] > 1 else _interpolation_order
                 self.interpolation_order = order
 
-=======
-
-            for i in range(len(y)):
-                y_i = y[i]
-
-                order = 0 if y_i.shape[self.channel_axis] > 1 else _interpolation_order
-                self.interpolation_order = order
-
->>>>>>> 357b4b24
                 for frame in range(y_i.shape[self.time_axis]):
                     if self.data_format == 'channels_first':
                         y_trans = self.apply_transform(y_i[:, frame], params)
@@ -983,7 +957,6 @@
                 self.interpolation_order = _interpolation_order
 
             y = y[0] if len(y) == 1 else y
-<<<<<<< HEAD
 
         # Note: Undo workaround
         self.row_axis += 1
@@ -1094,118 +1067,6 @@
                 batch_list.append(rescaled)
             return np.stack(batch_list, axis=0).astype(dtype)
 
-=======
-
-        # Note: Undo workaround
-        self.row_axis += 1
-        self.col_axis += 1
-        self.time_axis += 1
-        self.channel_axis += 1
-
-        if y is None:
-            return x
-
-        return x, y
-
-
-class Semantic3DIterator(Iterator):
-    """Iterator yielding data from Numpy arrays (X and y).
-
-    Args:
-        train_dict (dict): Dictionary consisting of numpy arrays for ``X`` and ``y``.
-        3d_data_generator (Semantic3DGenerator): ``Semantic3DGenerator``
-            to use for random transformations and normalization.
-        batch_size (int): Size of a batch.
-        frames_per_batch (int): Size of z-axis in generated batches.
-        frame_shape (tuple): Shape of the cropped frames.
-        shuffle (bool): Whether to shuffle the data between epochs.
-        seed (int): Random seed for data shuffling.
-        min_objects (int): Minumum number of objects allowed per image.
-        data_format (str): A string, one of ``channels_last`` (default)
-            or ``channels_first``. The ordering of the dimensions in the
-            inputs. ``channels_last`` corresponds to inputs with shape
-            ``(batch, height, width, channels)`` while ``channels_first``
-            corresponds to inputs with shape
-            ``(batch, channels, height, width)``.
-        save_to_dir (str): Optional directory where to save the pictures
-            being yielded, in a viewable format. This is useful
-            for visualizing the random transformations being
-            applied, for debugging purposes.
-        save_prefix (str): Prefix to use for saving sample
-            images (if ``save_to_dir`` is set).
-        save_format (str): Format to use for saving sample images
-            (if ``save_to_dir`` is set).
-    """
-
-    def __init__(self,
-                 train_dict,
-                 data_generator_3d,
-                 batch_size=1,
-                 frames_per_batch=5,
-                 frame_shape=None,
-                 shuffle=False,
-                 transforms=['outer-distance'],
-                 transforms_kwargs={},
-                 aug_3d=False,
-                 rotation_3d=0,
-                 sampling=None,
-                 z_scale=None,
-                 seed=None,
-                 min_objects=3,
-                 data_format='channels_last',
-                 save_to_dir=None,
-                 save_prefix='',
-                 save_format='png'):
-
-        # Load data
-        if 'X' not in train_dict:
-            raise ValueError('No training data found in train_dict')
-
-        if 'y' not in train_dict:
-            raise ValueError('Instance masks are required for the '
-                             'Semantic3DIterator')
-
-        X, y = train_dict['X'], train_dict['y']
-
-        if X.shape[0] != y.shape[0]:
-            raise ValueError('Training batches and labels should have the same'
-                             'length. Found X.shape: {} y.shape: {}'.format(
-                                 X.shape, y.shape))
-
-        if X.ndim != 5:
-            raise ValueError('Input data in `Semantic3DIterator` '
-                             'should have rank 5. You passed an array '
-                             'with shape', X.shape)
-
-        if rotation_3d > 0 and not z_scale:
-            raise ValueError('z_scaling factor required to rotate in 3d')
-
-        def _scale_im(input_im, scale, order):
-
-            dtype = input_im.dtype
-            batch_list = []
-            for batch_num in range(input_im.shape[0]):
-                batch = input_im[batch_num, ...]
-
-                if data_format == 'channels_first':
-
-                    batch = np.moveaxis(batch, 0, -1)
-                    rescaled = rescale(batch, scale,
-                                       order=order,
-                                       preserve_range=True,
-                                       multichannel=True)
-                    rescaled = np.moveaxis(rescaled, -1, 0)
-
-                else:
-                    rescaled = rescale(batch, scale,
-                                       order=order,
-                                       preserve_range=True,
-                                       multichannel=True)
-
-                batch_list.append(rescaled)
-            return np.stack(batch_list, axis=0).astype(dtype)
-
->>>>>>> 357b4b24
         if aug_3d and rotation_3d > 0:
             scale = tuple([z_scale, 1, 1])
             X = _scale_im(X, scale, order=1)
@@ -1811,7 +1672,6 @@
                 self.interpolation_order = _interpolation_order
 
             y = y[0] if len(y) == 1 else y
-<<<<<<< HEAD
 
         # Note: Undo workaround
         self.row_axis += 1
@@ -1822,874 +1682,4 @@
         if y is None:
             return x
 
-        return x, y
-
-
-class Semantic3DIterator(Iterator):
-    """Iterator yielding data from Numpy arrays (X and y).
-
-    Args:
-        train_dict (dict): Dictionary consisting of numpy arrays for X and y.
-        3d_data_generator (Semantic3DGenerator): Semantic3DGenerator
-            to use for random transformations and normalization.
-        batch_size (int): Size of a batch.
-        frames_per_batch (int): Size of z axis in generated batches.
-        frame_shape (tuple): Shape of the cropped frames.
-        shuffle (bool): Whether to shuffle the data between epochs.
-        seed (int): Random seed for data shuffling.
-        min_objects (int): Minumum number of objects allowed per image.
-        data_format (str): One of 'channels_first', 'channels_last'.
-        save_to_dir (str): Optional directory where to save the pictures
-            being yielded, in a viewable format. This is useful
-            for visualizing the random transformations being
-            applied, for debugging purposes.
-        save_prefix (str): Prefix to use for saving sample
-            images (if save_to_dir is set).
-        save_format (str): Format to use for saving sample images
-            (if save_to_dir is set).
-    """
-
-    def __init__(self,
-                 train_dict,
-                 data_generator_3d,
-                 batch_size=1,
-                 frames_per_batch=5,
-                 frame_shape=None,
-                 shuffle=False,
-                 transforms=['outer-distance'],
-                 transforms_kwargs={},
-                 aug_3d=False,
-                 rotation_3d=0,
-                 sampling=None,
-                 z_scale=None,
-                 seed=None,
-                 min_objects=3,
-                 data_format='channels_last',
-                 save_to_dir=None,
-                 save_prefix='',
-                 save_format='png'):
-
-        # Load data
-        if 'X' not in train_dict:
-            raise ValueError('No training data found in train_dict')
-
-        if 'y' not in train_dict:
-            raise ValueError('Instance masks are required for the '
-                             'Semantic3DIterator')
-
-        X, y = train_dict['X'], train_dict['y']
-
-        if X.shape[0] != y.shape[0]:
-            raise ValueError('Training batches and labels should have the same'
-                             'length. Found X.shape: {} y.shape: {}'.format(
-                                 X.shape, y.shape))
-
-        if X.ndim != 5:
-            raise ValueError('Input data in `Semantic3DIterator` '
-                             'should have rank 5. You passed an array '
-                             'with shape', X.shape)
-
-        if rotation_3d > 0 and not z_scale:
-            raise ValueError('z_scaling factor required to rotate in 3d')
-
-        def _scale_im(input_im, scale, order):
-
-            dtype = input_im.dtype
-            batch_list = []
-            for batch_num in range(input_im.shape[0]):
-                batch = input_im[batch_num, ...]
-
-                if data_format == 'channels_first':
-
-                    batch = np.moveaxis(batch, 0, -1)
-                    rescaled = rescale(batch,
-                                       scale,
-                                       order=order,
-                                       preserve_range=True,
-                                       multichannel=True)
-                    rescaled = np.moveaxis(rescaled, -1, 0)
-
-                else:
-                    rescaled = rescale(batch,
-                                       scale,
-                                       order=order,
-                                       preserve_range=True,
-                                       multichannel=True)
-
-                batch_list.append(rescaled)
-            return np.stack(batch_list, axis=0).astype(dtype)
-
-        if aug_3d and rotation_3d > 0:
-            scale = tuple([z_scale, 1, 1])
-            X = _scale_im(X, scale, order=1)
-            y = _scale_im(y, scale, order=0)
-
-            self.output_frames = frames_per_batch
-            frames_per_batch = int(round(frames_per_batch * z_scale))
-
-        self.x = np.asarray(X, dtype=K.floatx())
-        self.y = np.asarray(y, dtype='int32')
-        self.frames_per_batch = frames_per_batch
-        self.frame_shape = frame_shape
-        self.transforms = transforms
-        self.transforms_kwargs = transforms_kwargs
-        self.aug_3d = aug_3d  # TODO: Add documentation
-        self.rotation_3d = rotation_3d  # TODO: Add documentation
-        self.z_scale = z_scale  # TODO: Add documentation
-        self.channel_axis = 4 if data_format == 'channels_last' else 1
-        self.time_axis = 1 if data_format == 'channels_last' else 2
-        self.row_axis = 2 if data_format == 'channels_last' else 3
-        self.col_axis = 3 if data_format == 'channels_last' else 4
-        self.data_generator_3d = data_generator_3d
-        self.data_format = data_format
-        self.min_objects = min_objects
-        self.save_to_dir = save_to_dir
-        self.save_prefix = save_prefix
-        self.save_format = save_format
-
-        self.y_semantic_list = []  # optional semantic segmentation targets
-
-        if X.shape[self.time_axis] - frames_per_batch < 0:
-            raise ValueError(
-                'The number of frames used in each training batch should '
-                'be less than the number of frames in the training data!'
-                'fpb is {} and timeaxis is {}'.format(frames_per_batch, X.shape[self.time_axis]))
-
-        # Create a list of all the semantic targets. We need to be able
-        # to have multiple semantic heads
-        # Add all the keys that contain y_semantic
-        # Add transformed masks
-        for transform in transforms:
-            transform_kwargs = transforms_kwargs.get(transform, dict())
-            y_transform = _transform_masks(y, transform,
-                                           data_format=data_format,
-                                           **transform_kwargs)
-            if y_transform.shape[self.channel_axis] > 1:
-                y_transform = np.asarray(y_transform, dtype='int32')
-            elif y_transform.shape[self.channel_axis] == 1:
-                y_transform = np.asarray(y_transform, dtype=K.floatx())
-            self.y_semantic_list.append(y_transform)
-
-        invalid_batches = []
-
-        # Remove images with small numbers of cells
-        # TODO: make this work with the cropping implementation
-        for b in range(self.x.shape[0]):
-            if len(np.unique(self.y[b])) - 1 < self.min_objects:
-                invalid_batches.append(b)
-
-        invalid_batches = np.array(invalid_batches, dtype='int')
-
-        if invalid_batches.size > 0:
-            logging.warning('Removing %s of %s images with fewer than %s '
-                            'objects.', invalid_batches.size, self.x.shape[0],
-                            self.min_objects)
-
-        self.x = np.delete(self.x, invalid_batches, axis=0)
-        self.y = np.delete(self.y, invalid_batches, axis=0)
-        self.y_semantic_list = [np.delete(y, invalid_batches, axis=0)
-                                for y in self.y_semantic_list]
-
-        super(Semantic3DIterator, self).__init__(
-            self.x.shape[0], batch_size, shuffle, seed)
-
-    def _get_batches_of_transformed_samples(self, index_array):
-
-        if self.frame_shape:
-            if self.data_format == 'channels_first':
-                batch_x = np.zeros((len(index_array),
-                                    self.x.shape[1],
-                                    self.frames_per_batch,
-                                    self.frame_shape[0],
-                                    self.frame_shape[1]))
-            else:
-                batch_x = np.zeros((len(index_array),
-                                    self.frames_per_batch,
-                                    self.frame_shape[0],
-                                    self.frame_shape[1],
-                                    self.x.shape[4]))
-
-            if self.data_format == 'channels_first':
-                batch_y_semantic_list = [np.zeros(tuple([len(index_array),
-                                                         y_semantic.shape[1],
-                                                         self.frames_per_batch,
-                                                         self.frame_shape[0],
-                                                         self.frame_shape[1]]))
-                                         for y_semantic in self.y_semantic_list]
-            else:
-                batch_y_semantic_list = [
-                    np.zeros((len(index_array),
-                              self.frames_per_batch,
-                              self.frame_shape[0],
-                              self.frame_shape[1],
-                              y_semantic.shape[4]))
-                    for y_semantic in self.y_semantic_list
-                ]
-
-        else:
-            if self.data_format == 'channels_first':
-                batch_x = np.zeros((len(index_array),
-                                    self.x.shape[1],
-                                    self.frames_per_batch,
-                                    self.x.shape[3],
-                                    self.x.shape[4]))
-            else:
-                batch_x = np.zeros(tuple([len(index_array),
-                                          self.frames_per_batch] + list(self.x.shape)[2:]))
-
-            if self.data_format == 'channels_first':
-                batch_y_semantic_list = [np.zeros(tuple([len(index_array),
-                                                         y_semantic.shape[1],
-                                                         self.frames_per_batch,
-                                                         y_semantic.shape[3],
-                                                         y_semantic.shape[4]]))
-                                         for y_semantic in self.y_semantic_list]
-            else:
-                batch_y_semantic_list = [
-                    np.zeros(tuple([len(index_array), self.frames_per_batch] +
-                                   list(y_semantic.shape[2:])))
-                    for y_semantic in self.y_semantic_list
-                ]
-
-        for i, j in enumerate(index_array):
-            last_frame = self.x.shape[self.time_axis] - self.frames_per_batch
-
-            if last_frame == 0:
-                time_start = 0
-            else:
-                time_start = np.random.randint(0, high=last_frame)
-
-            time_end = time_start + self.frames_per_batch
-
-            if self.frame_shape:
-                last_row = self.x.shape[self.row_axis] - self.frame_shape[0]
-                last_col = self.x.shape[self.col_axis] - self.frame_shape[1]
-
-                row_start = 0 if last_row == 0 else np.random.randint(0, high=last_row)
-                col_start = 0 if last_col == 0 else np.random.randint(0, high=last_col)
-
-                row_end = row_start + self.frame_shape[0]
-                col_end = col_start + self.frame_shape[1]
-
-                if self.time_axis == 1:
-                    x = np.copy(self.x[j, time_start:time_end, row_start:row_end,
-                                       col_start:col_end, :])
-                    y = np.copy(self.y[j, time_start:time_end, row_start:row_end,
-                                       col_start:col_end, :])
-                elif self.time_axis == 2:
-                    x = np.copy(self.x[j, :, time_start:time_end, row_start:row_end,
-                                       col_start:col_end])
-                    y = np.copy(self.y[j, :, time_start:time_end, row_start:row_end,
-                                       col_start:col_end])
-
-                if self.time_axis == 1:
-                    y_semantic_list = [np.copy(y_semantic[j, time_start:time_end,
-                                                          row_start:row_end,
-                                                          col_start:col_end, :])
-                                       for y_semantic in self.y_semantic_list]
-                elif self.time_axis == 2:
-                    y_semantic_list = [np.copy(y_semantic[j, :, time_start:time_end,
-                                                          row_start:row_end,
-                                                          col_start:col_end])
-                                       for y_semantic in self.y_semantic_list]
-
-            else:
-                if self.time_axis == 1:
-                    x = self.x[j, time_start:time_end, ...]
-                    y = self.y[j, time_start:time_end, ...]
-                elif self.time_axis == 2:
-                    x = self.x[j, :, time_start:time_end, ...]
-                    y = self.y[j, :, time_start:time_end, ...]
-
-                if self.time_axis == 1:
-                    y_semantic_list = [y_semantic[j, time_start:time_end, ...]
-                                       for y_semantic in self.y_semantic_list]
-                elif self.time_axis == 2:
-                    y_semantic_list = [y_semantic[j, :, time_start:time_end, ...]
-                                       for y_semantic in self.y_semantic_list]
-
-            # Apply transformation
-            x, y_list = self.data_generator_3d.random_transform(x,
-                                                                [y] + y_semantic_list,
-                                                                aug_3d=self.aug_3d,
-                                                                rotation_3d=self.rotation_3d)
-            y = y_list[0]
-            y_semantic_list = y_list[1:]
-
-            x = self.data_generator_3d.standardize(x)
-
-            batch_x[i] = x
-
-            for k, y_sem in enumerate(y_semantic_list):
-                batch_y_semantic_list[k][i] = y_sem
-
-            batch_y = batch_y_semantic_list
-
-            if self.save_to_dir:
-                time_axis = 2 if self.data_format == 'channels_first' else 1
-                for i, j in enumerate(index_array):
-                    for frame in range(batch_x.shape[time_axis]):
-                        if time_axis == 2:
-                            img = array_to_img(batch_x[i, :, frame],
-                                               self.data_format, scale=True)
-                        else:
-                            img = array_to_img(batch_x[i, frame],
-                                               self.data_format, scale=True)
-                        fname = '{prefix}_{index}_{hash}.{format}'.format(
-                            prefix=self.save_prefix,
-                            index=j,
-                            hash=np.random.randint(1e4),
-                            format=self.save_format)
-                        img.save(os.path.join(self.save_to_dir, fname))
-
-                        if self.y is not None:
-                            # Save argmax of y batch
-                            if self.time_axis == 2:
-                                img_y = np.argmax(batch_y[0][i, :, frame],
-                                                  axis=0)
-                                img_channel_axis = 0
-                                img_y = batch_y[0][i, :, frame]
-                            else:
-                                img_channel_axis = -1
-                                img_y = batch_y[0][i, frame]
-                            img_y = np.argmax(img_y, axis=img_channel_axis)
-                            img_y = np.expand_dims(img_y,
-                                                   axis=img_channel_axis)
-                            img = array_to_img(img_y, self.data_format,
-                                               scale=True)
-                            fname = 'y_{prefix}_{index}_{hash}.{format}'.format(
-                                prefix=self.save_prefix,
-                                index=j,
-                                hash=np.random.randint(1e4),
-                                format=self.save_format)
-                            img.save(os.path.join(self.save_to_dir, fname))
-
-        def _resize_im(input_im, shape, order):
-            dtype = input_im.dtype
-            batch_list = []
-            for batch_num in range(input_im.shape[0]):
-                batch = input_im[batch_num, ...]
-
-                if self.data_format == 'channels_first':
-
-                    batch = np.moveaxis(batch, 0, -1)
-                    resized = resize(batch, shape, order=order, preserve_range=True)
-                    resized = np.moveaxis(resized, -1, 0)
-
-                    if resized.shape[0] > 1:
-                        resized = np.around(resized, decimals=0)
-
-                else:
-                    resized = resize(batch, shape, order=order, preserve_range=True)
-
-                    if resized.shape[-1] > 1:
-                        resized = np.around(resized, decimals=0)
-
-                batch_list.append(resized)
-            return np.stack(batch_list, axis=0).astype(dtype)
-
-        if self.aug_3d and self.rotation_3d > 0:
-            scale = tuple([1 / self.z_scale, 1, 1])
-            out_shape = tuple([self.output_frames, self.frame_shape[0], self.frame_shape[1]])
-
-            batch_x = _resize_im(batch_x, out_shape, order=1)
-
-            for y in range(len(batch_y)):
-                batch_y[y] = _resize_im(batch_y[y], out_shape, order=0)
-
-        return batch_x, batch_y
-
-    def next(self):
-        """For python 2.x. Returns the next batch.
-        """
-        # Keeps under lock only the mechanism which advances
-        # the indexing of each batch.
-        with self.lock:
-            index_array = next(self.index_generator)
-        # The transformation of images is not under thread lock
-        # so it can be done in parallel
-        return self._get_batches_of_transformed_samples(index_array)
-
-
-class Semantic3DGenerator(ImageDataGenerator):
-    """Generates batches of tensor image data with real-time data augmentation.
-    The data will be looped over (in batches).
-
-    Args:
-        featurewise_center (bool): Set input mean to 0 over the dataset,
-            feature-wise.
-        samplewise_center (bool): Set each sample mean to 0.
-        featurewise_std_normalization (bool): Divide inputs by std
-            of the dataset, feature-wise.
-        samplewise_std_normalization (bool): Divide each input by its std.
-        zca_epsilon (float): Epsilon for ZCA whitening. Default is 1e-6.
-        zca_whitening (bool): Apply ZCA whitening.
-        rotation_range (int): Degree range for random rotations.
-        width_shift_range (float): 1-D array-like or int
-
-            - float: fraction of total width, if < 1, or pixels if >= 1.
-            - 1-D array-like: random elements from the array.
-            - int: integer number of pixels from interval
-              (-width_shift_range, +width_shift_range)
-            - With width_shift_range=2 possible values are ints [-1, 0, +1],
-              same as with width_shift_range=[-1, 0, +1], while with
-              width_shift_range=1.0 possible values are floats in the interval
-              [-1.0, +1.0).
-
-        shear_range (float): Shear Intensity
-            (Shear angle in counter-clockwise direction in degrees)
-        zoom_range (float): float or [lower, upper], Range for random zoom.
-            If a float, [lower, upper] = [1-zoom_range, 1+zoom_range].
-        channel_shift_range (float): range for random channel shifts.
-        fill_mode (str): One of {"constant", "nearest", "reflect" or "wrap"}.
-
-            Default is 'nearest'. Points outside the boundaries of the input
-            are filled according to the given mode:
-
-                - 'constant': kkkkkkkk|abcd|kkkkkkkk (cval=k)
-                - 'nearest':  aaaaaaaa|abcd|dddddddd
-                - 'reflect':  abcddcba|abcd|dcbaabcd
-                - 'wrap':  abcdabcd|abcd|abcdabcd
-
-        cval (float): Value used for points outside the boundaries
-            when fill_mode = "constant".
-        horizontal_flip (bool): Randomly flip inputs horizontally.
-        vertical_flip (bool): Randomly flip inputs vertically.
-        rescale (float): rescaling factor. Defaults to None. If None or 0, no
-            rescaling is applied, otherwise we multiply the data by the value
-            provided (before applying any other transformation).
-        preprocessing_function (function): function that will be implied on
-            each input.
-            The function will run after the image is resized and augmented.
-            The function should take one argument:
-            one image (Numpy tensor with rank 3),
-            and should output a Numpy tensor with the same shape.
-        data_format (str): One of {"channels_first", "channels_last"}.
-
-            - "channels_last" mode means that the images should have shape
-              (samples, height, width, channels),
-            - "channels_first" mode means that the images should have shape
-              (samples, channels, height, width).
-            - It defaults to the image_data_format value found in your
-              Keras config file at "~/.keras/keras.json".
-            - If you never set it, then it will be "channels_last".
-
-        validation_split (float): Fraction of images reserved for validation
-            (strictly between 0 and 1).
-    """
-    def __init__(self, **kwargs):
-        super(Semantic3DGenerator, self).__init__(**kwargs)
-        # Change the axes for 5D data
-        if self.data_format == 'channels_first':
-            self.channel_axis = 1
-            self.row_axis = 3
-            self.col_axis = 4
-            self.time_axis = 2
-        if self.data_format == 'channels_last':
-            self.channel_axis = 4
-            self.row_axis = 2
-            self.col_axis = 3
-            self.time_axis = 1
-
-    def flow(self,
-             train_dict,
-             batch_size=1,
-             frames_per_batch=5,
-             frame_shape=None,
-             transforms=['outer-distance'],
-             transforms_kwargs={},
-             aug_3d=False,
-             rotation_3d=0,
-             z_scale=None,
-             shuffle=True,
-             min_objects=3,
-             seed=None,
-             save_to_dir=None,
-             save_prefix='',
-             save_format='png'):
-        """Generates batches of augmented/normalized data with given arrays.
-
-        Args:
-            train_dict (dict): Consists of numpy arrays for X and y.
-            batch_size (int): Size of a batch.
-            frames_per_batch (int): Size of z axis in generated batches.
-            shuffle (bool): Whether to shuffle the data between epochs.
-            seed (int): Random seed for data shuffling.
-            min_objects (int): Images with fewer than 'min_objects' are ignored.
-            save_to_dir (str): Optional directory where to save the pictures
-                being yielded, in a viewable format. This is useful
-                for visualizing the random transformations being
-                applied, for debugging purposes.
-            save_prefix (str): Prefix to use for saving sample
-                images (if save_to_dir is set).
-            save_format (str): Format to use for saving sample images
-                (if save_to_dir is set).
-
-        Returns:
-            Semantic3DIterator: An Iterator yielding tuples of (x, y)
-                where x is a numpy array of image data and y is a list of
-                numpy arrays of transformed masks.
-        """
-        return Semantic3DIterator(
-            train_dict,
-            self,
-            batch_size=batch_size,
-            frames_per_batch=frames_per_batch,
-            frame_shape=frame_shape,
-            transforms=transforms,
-            transforms_kwargs=transforms_kwargs,
-            aug_3d=aug_3d,
-            rotation_3d=rotation_3d,
-            z_scale=z_scale,
-            shuffle=shuffle,
-            min_objects=min_objects,
-            seed=seed,
-            data_format=self.data_format,
-            save_to_dir=save_to_dir,
-            save_prefix=save_prefix,
-            save_format=save_format)
-
-    def standardize(self, x):
-        """Apply the normalization configuration to a batch of inputs.
-
-        Args:
-            x (numpy.array): batch of inputs to be normalized.
-
-        Returns:
-            numpy.array: The normalized inputs.
-        """
-        # TODO: standardize each image, not all frames at once
-        if self.preprocessing_function:
-            x = self.preprocessing_function(x)
-        if self.rescale:
-            x *= self.rescale
-        # x is a single image, so it doesn't have image number at index 0
-        img_channel_axis = self.channel_axis - 1
-        if self.samplewise_center:
-            x -= np.mean(x, axis=img_channel_axis, keepdims=True)
-        if self.samplewise_std_normalization:
-            x /= (np.std(x, axis=img_channel_axis, keepdims=True) +
-                  K.epsilon())
-
-        if self.featurewise_center:
-            if self.mean is not None:
-                x -= self.mean
-            else:
-                logging.warning('This ImageDataGenerator specifies '
-                                '`featurewise_std_normalization`, but it '
-                                'hasn\'t been fit on any training data. '
-                                'Fit it first by calling `.fit(numpy_data)`.')
-        if self.featurewise_std_normalization:
-            if self.std is not None:
-                x /= (self.std + K.epsilon())
-            else:
-                logging.warning('This ImageDataGenerator specifies '
-                                '`featurewise_std_normalization`, but it '
-                                'hasn\'t been fit on any training data. Fit '
-                                'it first by calling `.fit(numpy_data)`.')
-        if self.zca_whitening:
-            if self.principal_components is not None:
-                flatx = np.reshape(x, (-1, np.prod(x.shape[-3:])))
-                whitex = np.dot(flatx, self.principal_components)
-                x = np.reshape(whitex, x.shape)
-            else:
-                logging.warning('This ImageDataGenerator specifies '
-                                '`zca_whitening`, but it hasn\'t '
-                                'been fit on any training data. Fit it '
-                                'first by calling `.fit(numpy_data)`.')
-        return x
-
-    def fit(self, x, augment=False, rounds=1, seed=None):
-        """Fits internal statistics to some sample data.
-        Required for featurewise_center, featurewise_std_normalization
-        and zca_whitening.
-        Args:
-            x (numpy.array): The data to fit on. Should have rank 5.
-            augment (bool): Whether to fit on randomly augmented samples.
-            rounds (bool): If augment,
-                how many augmentation passes to do over the data.
-            seed (int): Random seed for data shuffling.
-        Raises:
-            ValueError: If input rank is not 5.
-            ImportError: If zca_whitening is used and scipy is not available.
-        """
-        x = np.asarray(x, dtype=self.dtype)
-        if x.ndim != 5:
-            raise ValueError('Input to `.fit()` should have rank 5. '
-                             'Got array with shape: ' + str(x.shape))
-
-        if x.shape[self.channel_axis] not in {1, 3, 4}:
-            logging.warning(
-                'Expected input to be images (as Numpy array) following the '
-                'data format convention "{0}" (channels on axis {1}), i.e. '
-                'expected either 1, 3, or 4 channels on axis {1}. '
-                'However, it was passed an array with shape {2} ({3}) '
-                'channels.'.format(
-                    self.data_format,
-                    self.channel_axis,
-                    x.shape,
-                    x.shape[self.channel_axis]
-                ))
-
-        if seed is not None:
-            np.random.seed(seed)
-
-        x = np.copy(x)
-        if augment:
-            ax = np.zeros(tuple([rounds * x.shape[0]] + list(x.shape)[1:]),
-                          dtype=self.dtype)
-
-            for r in range(rounds):
-                for i in range(x.shape[0]):
-                    ax[i + r * x.shape[0]] = self.random_transform(x[i])
-            x = ax
-
-        if self.featurewise_center:
-            axis = (0, self.time_axis, self.row_axis, self.col_axis)
-            self.mean = np.mean(x, axis=axis)
-            broadcast_shape = [1, 1, 1, 1]
-            broadcast_shape[self.channel_axis - 1] = x.shape[self.channel_axis]
-            self.mean = np.reshape(self.mean, broadcast_shape)
-            x -= self.mean
-
-        if self.featurewise_std_normalization:
-            axis = (0, self.time_axis, self.row_axis, self.col_axis)
-            self.std = np.std(x, axis=axis)
-            broadcast_shape = [1, 1, 1, 1]
-            broadcast_shape[self.channel_axis - 1] = x.shape[self.channel_axis]
-            self.std = np.reshape(self.std, broadcast_shape)
-            x /= (self.std + K.epsilon())
-
-        if self.zca_whitening:
-            if scipy is None:
-                raise ImportError('Using zca_whitening requires SciPy. '
-                                  'Install SciPy.')
-            shape = (x.shape[0], x.shape[1] * x.shape[2] * x.shape[3] * x.shape[4])
-            flat_x = np.reshape(x, shape)
-            sigma = np.dot(flat_x.T, flat_x) / flat_x.shape[0]
-            u, s, _ = scipy.linalg.svd(sigma)
-            s_inv = 1. / np.sqrt(s[np.newaxis] + self.zca_epsilon)
-            self.principal_components = (u * s_inv).dot(u.T)
-
-    def random_transform(self, x, y=None, seed=None, aug_3d=False, rotation_3d=0):
-        """Applies a random transformation to an image.
-
-        Args:
-            x (numpy.array): 4D tensor or list of 4D tensors.
-            y (numpy.array): 4D tensor or list of 4D tensors,
-                label mask(s) for x, optional.
-            seed (int): Random seed.
-
-        Returns:
-            numpy.array: A randomly transformed copy of the input (same shape).
-                If y is passed, it is transformed if necessary and returned.
-        """
-        self.row_axis -= 1
-        self.col_axis -= 1
-        self.time_axis -= 1
-        self.channel_axis -= 1
-
-        if isinstance(x, list):
-            params = self.get_random_transform(x[0].shape, seed)
-        else:
-            params = self.get_random_transform(x.shape, seed)
-
-        if aug_3d:
-            # Don't want to brighten or zoom multiple times
-            _brightness_range = self.brightness_range
-            _zoom_range = self.zoom_range
-            self.brightness_range = None
-            self.zoom_range = (1, 1)
-
-            # Set params for 3d_augmentation with rotation set to 0
-            # Compatible with anisotropic data (with sampling not 1:1:1)
-            if rotation_3d == 0:
-                _rotation_range = self.rotation_range
-                self.rotation_range = 0
-
-                if isinstance(x, list):
-                    params_3d = self.get_random_transform(np.moveaxis(x[0], 0, 1).shape, seed)
-                else:
-                    params_3d = self.get_random_transform(np.moveaxis(x, 0, 1).shape, seed)
-
-                self.rotation_range = _rotation_range
-
-            # Set params for full 3d_augmentation - requires sampling with a ratio of 1:1:1
-            else:
-                _rotation_range = self.rotation_range
-                self.rotation_range = rotation_3d
-
-                if isinstance(x, list):
-                    params_3d = self.get_random_transform(np.moveaxis(x[0], 0, 1).shape, seed)
-                else:
-                    params_3d = self.get_random_transform(np.moveaxis(x, 0, 1).shape, seed)
-
-                self.rotation_range = _rotation_range
-
-            self.brightness_range = _brightness_range
-            self.zoom_range = _zoom_range
-
-        if isinstance(x, list):
-            for i in range(len(x)):
-                x_i = x[i]
-                for frame in range(x_i.shape[self.time_axis]):
-                    if self.data_format == 'channels_first':
-                        x_trans = self.apply_transform(x_i[:, frame], params)
-                        x_i[:, frame] = np.rollaxis(x_trans, -1, 0)
-                    else:
-                        x_i[frame] = self.apply_transform(x_i[frame], params)
-                x[i] = x_i
-        else:
-            for frame in range(x.shape[self.time_axis]):
-                if self.data_format == 'channels_first':
-                    x_trans = self.apply_transform(x[:, frame], params)
-                    x[:, frame] = np.rollaxis(x_trans, -1, 0)
-                else:
-                    temp = self.apply_transform(x[frame], params)
-                    x[frame] = self.apply_transform(x[frame], params)
-
-        if aug_3d:
-            if isinstance(x, list):
-                for i in range(len(x)):
-                    x_i = x[i]
-                    for frame in range(x_i.shape[self.row_axis]):
-                        if self.data_format == 'channels_first':
-                            x_trans = self.apply_transform(x_i[:, :, frame], params_3d)
-                            x_i[:, :, frame] = np.rollaxis(x_trans, -1, 0)
-                        else:
-                            x_i[:, frame] = self.apply_transform(x_i[:, frame], params_3d)
-
-                    for frame in range(x_i.shape[self.col_axis]):
-                        if self.data_format == 'channels_first':
-                            x_trans = self.apply_transform(x_i[..., frame], params_3d)
-                            x_i[..., frame] = np.rollaxis(x_trans, -1, 0)
-                        else:
-                            x_i[:, :, frame] = self.apply_transform(x_i[:, :, frame], params_3d)
-                    x[i] = x_i
-            else:
-                for frame in range(x.shape[self.row_axis]):
-                    if self.data_format == 'channels_first':
-                        x_trans = self.apply_transform(x[:, :, frame], params_3d)
-                        x[:, :, frame] = np.rollaxis(x_trans, -1, 0)
-                    else:
-                        temp = self.apply_transform(x[:, frame], params_3d)
-                        x[:, frame] = self.apply_transform(x[:, frame], params_3d)
-
-                for frame in range(x.shape[self.col_axis]):
-                    if self.data_format == 'channels_first':
-                        x_trans = self.apply_transform(x[..., frame], params_3d)
-                        x[..., frame] = np.rollaxis(x_trans, -1, 0)
-                    else:
-                        temp = self.apply_transform(x[:, :, frame], params_3d)
-                        x[:, :, frame] = self.apply_transform(x[:, :, frame], params_3d)
-
-        if y is not None:
-            params['brightness'] = None
-            params['channel_shift_intensity'] = None
-
-            _interpolation_order = self.interpolation_order
-
-            if isinstance(y, list):
-                for i in range(len(y)):
-                    y_i = y[i]
-
-                    if y_i.shape[self.channel_axis] > 1:
-                        self.interpolation_order = 0
-                    else:
-                        self.interpolation_order = _interpolation_order
-
-                    for frame in range(y_i.shape[self.time_axis]):
-                        if self.data_format == 'channels_first':
-                            y_trans = self.apply_transform(y_i[:, frame],
-                                                           params)
-                            y_i[:, frame] = np.rollaxis(y_trans, 1, 0)
-                        else:
-                            y_i[frame] = self.apply_transform(y_i[frame],
-                                                              params)
-
-                    y[i] = y_i
-
-                    self.interpolation_order = _interpolation_order
-
-            else:
-                if y.shape[self.channel_axis] > 1:
-                    self.interpolation_order = 0
-                else:
-                    self.interpolation_order = _interpolation_order
-
-                for frame in range(y.shape[self.time_axis]):
-                    if self.data_format == 'channels_first':
-                        y_trans = self.apply_transform(y[:, frame], params)
-                        y[:, frame] = np.rollaxis(y_trans, 1, 0)
-                    else:
-                        y[frame] = self.apply_transform(y[frame], params)
-
-                self.interpolation_order = _interpolation_order
-
-            # Augment masks in 3D
-            if aug_3d:
-                _interpolation_order = self.interpolation_order
-
-                if isinstance(y, list):
-                    for i in range(len(y)):
-                        y_i = y[i]
-
-                        if y_i.shape[self.channel_axis] > 1:
-                            self.interpolation_order = 0
-                        else:
-                            self.interpolation_order = _interpolation_order
-
-                        for frame in range(y_i.shape[self.row_axis]):
-                            if self.data_format == 'channels_first':
-                                y_trans = self.apply_transform(y_i[:, :, frame],
-                                                               params_3d)
-                                y_i[:, :, frame] = np.moveaxis(y_trans, -1, 0)
-                            else:
-                                y_i[:, frame] = self.apply_transform(y_i[:, frame],
-                                                                     params_3d)
-                        for frame in range(y_i.shape[self.col_axis]):
-                            if self.data_format == 'channels_first':
-                                y_trans = self.apply_transform(y_i[..., frame],
-                                                               params_3d)
-                                y_i[..., frame] = np.moveaxis(y_trans, -1, 0)
-                            else:
-                                y_i[:, :, frame] = self.apply_transform(y_i[:, :, frame],
-                                                                        params_3d)
-                        y[i] = y_i
-
-                        self.interpolation_order = _interpolation_order
-
-                else:
-                    if y.shape[self.channel_axis] > 1:
-                        self.interpolation_order = 0
-                    else:
-                        self.interpolation_order = _interpolation_order
-
-                    for frame in range(y.shape[self.row_axis]):
-                        if self.data_format == 'channels_first':
-                            y_trans = self.apply_transform(y[:, :, frame], params_3d)
-                            y[:, :, frame] = np.rollaxis(y_trans, 1, 0)
-                        else:
-                            y[:, frame] = self.apply_transform(y[:, frame], params_3d)
-
-                    for frame in range(y.shape[self.col_axis]):
-                        if self.data_format == 'channels_first':
-                            y_trans = self.apply_transform(y[..., frame], params_3d)
-                            y[..., frame] = np.rollaxis(y_trans, 1, 0)
-                        else:
-                            y[:, :, frame] = self.apply_transform(y[:, :, frame], params_3d)
-
-                    self.interpolation_order = _interpolation_order
-=======
->>>>>>> 357b4b24
-
-        # Note: Undo workaround
-        self.row_axis += 1
-        self.col_axis += 1
-        self.time_axis += 1
-        self.channel_axis += 1
-
-        if y is None:
-            return x
-
         return x, y