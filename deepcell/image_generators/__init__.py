# Copyright 2016-2019 The Van Valen Lab at the California Institute of
# Technology (Caltech), with support from the Paul Allen Family Foundation,
# Google, & National Institutes of Health (NIH) under Grant U24CA224309-01.
# All rights reserved.
#
# Licensed under a modified Apache License, Version 2.0 (the "License");
# you may not use this file except in compliance with the License.
# You may obtain a copy of the License at
#
#     http://www.github.com/vanvalenlab/deepcell-tf/LICENSE
#
# The Work provided may be used for non-commercial academic purposes only.
# For any other use of the Work, including commercial use, please contact:
# vanvalenlab@gmail.com
#
# Neither the name of Caltech nor the names of its contributors may be used
# to endorse or promote products derived from this software without specific
# prior written permission.
#
# Unless required by applicable law or agreed to in writing, software
# distributed under the License is distributed on an "AS IS" BASIS,
# WITHOUT WARRANTIES OR CONDITIONS OF ANY KIND, either express or implied.
# See the License for the specific language governing permissions and
# limitations under the License.
# ==============================================================================
"""
Custom Image Data Generators used to generate augmented batches of training
data. These custom generators extend the keras.ImageDataGenerator, and allow
for training with label masks, bounding boxes, and more customized annotations.
"""

from __future__ import absolute_import
from __future__ import division
from __future__ import print_function

import warnings

import numpy as np

from tensorflow.python.keras import backend as K
from tensorflow.python.keras.utils import to_categorical

from deepcell.utils import transform_utils


def _transform_masks(y, transform, data_format=None, **kwargs):
    """Based on the transform key, apply a transform function to the masks.

    Refer to :mod:`deepcell.utils.transform_utils` for more information about
    available transforms. Caution for unknown transform keys.

    Args:
        y (numpy.array): Labels of ndim 4 or 5
        transform (str): Name of the transform, one of
            {"deepcell", "disc", "watershed", None}
        data_format (str): One of 'channels_first', 'channels_last'.
        kwargs (dict): Optional transform keyword arguments.

    Returns:
        numpy.array: the output of the given transform function on y

    Raises:
        ValueError: Rank of y is not 4 or 5.
        ValueError: Channel dimension of y is not 1.
        ValueError: Transform is invalid value.
    """
    valid_transforms = {
        'deepcell',  # deprecated for "pixelwise"
        'pixelwise',
        'disc',
        'watershed',  # deprecated for "outer-distance"
        'watershed-cont',  # deprecated for "outer-distance"
        'inner-distance',
        'outer-distance',
        'centroid',  # deprecated for "inner-distance"
        'fgbg'
    }
    if data_format is None:
        data_format = K.image_data_format()

    if y.ndim not in {4, 5}:
        raise ValueError('`labels` data must be of ndim 4 or 5.  Got', y.ndim)

    channel_axis = 1 if data_format == 'channels_first' else -1

    if y.shape[channel_axis] != 1:
        raise ValueError('Expected channel axis to be 1 dimension. Got',
                         y.shape[1 if data_format == 'channels_first' else -1])

    if isinstance(transform, str):
        transform = transform.lower()

    if transform not in valid_transforms and transform is not None:
        raise ValueError('`{}` is not a valid transform'.format(transform))

    if transform in {'pixelwise', 'deepcell'}:
        if transform == 'deepcell':
            warnings.warn('The `{}` transform is deprecated. Please use the '
                          '`pixelwise` transform instead.'.format(transform),
                          DeprecationWarning)
        dilation_radius = kwargs.pop('dilation_radius', None)
        separate_edge_classes = kwargs.pop('separate_edge_classes', False)
        dtype = kwargs.pop('int_dtype', 'int32')

        edge_class_shape = 4 if separate_edge_classes else 3

        if data_format == 'channels_first':
<<<<<<< HEAD
            y_transform = np.zeros(tuple([y.shape[0]] + [edge_class_shape] + list(y.shape[2:])),
                                   dtype=dtype)
        else:
            y_transform = np.zeros(tuple(list(y.shape[0:-1]) + [edge_class_shape]), dtype=dtype)
=======
            shape = tuple([y.shape[0]] + [edge_class_shape] + list(y.shape[2:]))
        else:
            shape = tuple(list(y.shape[0:-1]) + [edge_class_shape])

        # using uint8 since should only be 4 unique values.
        y_transform = np.zeros(shape, dtype=np.uint8)
>>>>>>> 1e86b454

        for batch in range(y_transform.shape[0]):
            if data_format == 'channels_first':
                mask = y[batch, 0, ...]
            else:
                mask = y[batch, ..., 0]

            y_transform[batch] = transform_utils.pixelwise_transform(
                mask, dilation_radius, data_format=data_format,
                separate_edge_classes=separate_edge_classes)

    elif transform in {'outer-distance', 'watershed', 'watershed-cont'}:
        if transform in {'watershed', 'watershed-cont'}:
            warnings.warn('The `{}` transform is deprecated. Please use the '
                          '`outer-distance` transform instead.'.format(transform),
                          DeprecationWarning)

        by_frame = kwargs.pop('by_frame', True)
        bins = kwargs.pop('distance_bins', None)
        float_dtype = kwargs.pop('float_dtype', 'float32')
        int_dtype = kwargs.pop('int_dtype', 'int32')
        
        distance_kwargs = {
            'bins': bins,
            'erosion_width': kwargs.pop('erosion_width', 0),
        }

        if data_format == 'channels_first':
<<<<<<< HEAD
            y_transform = np.zeros(tuple([y.shape[0]] + list(y.shape[2:])), dtype=float_dtype)
        else:
            y_transform = np.zeros(y.shape[0:-1], dtype=float_dtype)
=======
            shape = tuple([y.shape[0]] + list(y.shape[2:]))
        else:
            shape = y.shape[0:-1]
        y_transform = np.zeros(shape, dtype=K.floatx())
>>>>>>> 1e86b454

        if y.ndim == 5:
            if by_frame:
                _distance_transform = transform_utils.outer_distance_transform_movie
            else:
                _distance_transform = transform_utils.outer_distance_transform_3d
        else:
            _distance_transform = transform_utils.outer_distance_transform_2d

        for batch in range(y_transform.shape[0]):
            if data_format == 'channels_first':
                mask = y[batch, 0, ...]
            else:
                mask = y[batch, ..., 0]
            y_transform[batch] = _distance_transform(mask, **distance_kwargs)

        y_transform = np.expand_dims(y_transform, axis=-1)

        if bins is not None:
            # convert to one hot notation
<<<<<<< HEAD
            y_transform = to_categorical(y_transform, num_classes=bins, dtype=int_dtype)
=======
            # uint8's max value of255 seems like a generous limit for binning.
            y_transform = to_categorical(y_transform, num_classes=bins, dtype=np.uint8)
>>>>>>> 1e86b454
        if data_format == 'channels_first':
            y_transform = np.rollaxis(y_transform, y.ndim - 1, 1)

    elif transform in {'inner-distance', 'centroid'}:
        if transform == 'centroid':
            warnings.warn('The `{}` transform is deprecated. Please use the '
                          '`inner-distance` transform instead.'.format(transform),
                          DeprecationWarning)

        by_frame = kwargs.pop('by_frame', True)
        bins = kwargs.pop('distance_bins', None)

        distance_kwargs = {
            'bins': bins,
            'erosion_width': kwargs.pop('erosion_width', 0),
            'alpha': kwargs.pop('alpha', 0.1),
            'beta': kwargs.pop('beta', 1)
        }

        float_dtype = kwargs.pop('float_dtype', 'float32')
        int_dtype = kwargs.pop('int_dtype', 'int32')

        if data_format == 'channels_first':
<<<<<<< HEAD
            y_transform = np.zeros(tuple([y.shape[0]] + list(y.shape[2:])), dtype=float_dtype)
        else:
            y_transform = np.zeros(y.shape[0:-1], dtype=float_dtype)
=======
            shape = tuple([y.shape[0]] + list(y.shape[2:]))
        else:
            shape = y.shape[0:-1]
        y_transform = np.zeros(shape, dtype=K.floatx())
>>>>>>> 1e86b454

        if y.ndim == 5:
            if by_frame:
                _distance_transform = transform_utils.inner_distance_transform_movie
            else:
                _distance_transform = transform_utils.inner_distance_transform_3d
        else:
            _distance_transform = transform_utils.inner_distance_transform_2d

        for batch in range(y_transform.shape[0]):
            if data_format == 'channels_first':
                mask = y[batch, 0, ...]
            else:
                mask = y[batch, ..., 0]
            y_transform[batch] = _distance_transform(mask, **distance_kwargs)

        y_transform = np.expand_dims(y_transform, axis=-1)

        if distance_kwargs['bins'] is not None:
            # convert to one hot notation
<<<<<<< HEAD
            y_transform = to_categorical(y_transform, num_classes=bins, dtype=int_dtype)
        if data_format == 'channels_first':
            y_transform = np.rollaxis(y_transform, y.ndim - 1, 1)

    elif transform == 'disc':
        dtype = kwargs.pop('int_dtype', 'int32')
        y_transform = to_categorical(y.squeeze(channel_axis), dtype=dtype)
=======
            # uint8's max value of255 seems like a generous limit for binning.
            y_transform = to_categorical(y_transform, num_classes=bins, dtype=np.uint8)
        if data_format == 'channels_first':
            y_transform = np.rollaxis(y_transform, y.ndim - 1, 1)

    elif transform == 'disc' or transform is None:
        y_transform = to_categorical(y.squeeze(channel_axis), dtype=np.int32)
>>>>>>> 1e86b454
        if data_format == 'channels_first':
            y_transform = np.rollaxis(y_transform, y.ndim - 1, 1)

    elif transform == 'fgbg':
        dtype = kwargs.pop('int_dtype', 'int32')

        y_transform = np.where(y > 1, 1, y)
        # convert to one hot notation
        if data_format == 'channels_first':
            y_transform = np.rollaxis(y_transform, 1, y.ndim)
<<<<<<< HEAD
        y_transform = to_categorical(y_transform, dtype=dtype)
        if data_format == 'channels_first':
            y_transform = np.rollaxis(y_transform, y.ndim - 1, 1)

    elif transform is None:
        y_transform = to_categorical(y.squeeze(channel_axis))
=======
        # using uint8 since should only be 2 unique values.
        y_transform = to_categorical(y_transform, dtype=np.uint8)
>>>>>>> 1e86b454
        if data_format == 'channels_first':
            y_transform = np.rollaxis(y_transform, y.ndim - 1, 1)

    return y_transform


# Globally-importable utils.
# pylint: disable=wrong-import-position
from deepcell.image_generators.fully_convolutional import ImageFullyConvDataGenerator
from deepcell.image_generators.fully_convolutional import ImageFullyConvIterator
from deepcell.image_generators.fully_convolutional import MovieDataGenerator
from deepcell.image_generators.fully_convolutional import MovieArrayIterator

from deepcell.image_generators.retinanet import RetinaNetGenerator
from deepcell.image_generators.retinanet import RetinaNetIterator
from deepcell.image_generators.retinanet import RetinaMovieIterator
from deepcell.image_generators.retinanet import RetinaMovieDataGenerator

from deepcell.image_generators.semantic import SemanticDataGenerator
from deepcell.image_generators.semantic import SemanticIterator
from deepcell.image_generators.semantic import SemanticMovieGenerator
from deepcell.image_generators.semantic import SemanticMovieIterator

from deepcell.image_generators.semantic import Semantic3DGenerator
from deepcell.image_generators.semantic import Semantic3DIterator

from deepcell.image_generators.sample import SampleDataGenerator
from deepcell.image_generators.sample import ImageSampleArrayIterator
from deepcell.image_generators.sample import SampleMovieDataGenerator
from deepcell.image_generators.sample import SampleMovieArrayIterator

from deepcell.image_generators.scale import ScaleIterator
from deepcell.image_generators.scale import ScaleDataGenerator

from deepcell.image_generators.tracking import SiameseDataGenerator
from deepcell.image_generators.tracking import SiameseIterator

from deepcell.image_generators.cropping import CroppingDataGenerator
from deepcell.image_generators.cropping import CroppingIterator
# pylint: enable=wrong-import-position

del absolute_import
del division
del print_function


__all__ = [
    'ImageFullyConvDataGenerator',
    'ImageFullyConvIterator',
    'MovieDataGenerator',
    'MovieArrayIterator',
    'RetinaNetGenerator',
    'RetinaNetIterator',
    'RetinaMovieIterator',
    'RetinaMovieDataGenerator',
    'SampleDataGenerator',
    'ImageSampleArrayIterator',
    'SampleMovieDataGenerator',
    'SampleMovieArrayIterator',
    'ScaleIterator',
    'ScaleDataGenerator',
    'SiameseDataGenerator',
    'SiameseIterator',
    'CroppingDataGenerator',
    'CroppingIterator'
]<|MERGE_RESOLUTION|>--- conflicted
+++ resolved
@@ -105,19 +105,12 @@
         edge_class_shape = 4 if separate_edge_classes else 3
 
         if data_format == 'channels_first':
-<<<<<<< HEAD
-            y_transform = np.zeros(tuple([y.shape[0]] + [edge_class_shape] + list(y.shape[2:])),
-                                   dtype=dtype)
-        else:
-            y_transform = np.zeros(tuple(list(y.shape[0:-1]) + [edge_class_shape]), dtype=dtype)
-=======
             shape = tuple([y.shape[0]] + [edge_class_shape] + list(y.shape[2:]))
         else:
             shape = tuple(list(y.shape[0:-1]) + [edge_class_shape])
 
         # using uint8 since should only be 4 unique values.
         y_transform = np.zeros(shape, dtype=np.uint8)
->>>>>>> 1e86b454
 
         for batch in range(y_transform.shape[0]):
             if data_format == 'channels_first':
@@ -146,16 +139,10 @@
         }
 
         if data_format == 'channels_first':
-<<<<<<< HEAD
-            y_transform = np.zeros(tuple([y.shape[0]] + list(y.shape[2:])), dtype=float_dtype)
-        else:
-            y_transform = np.zeros(y.shape[0:-1], dtype=float_dtype)
-=======
             shape = tuple([y.shape[0]] + list(y.shape[2:]))
         else:
             shape = y.shape[0:-1]
         y_transform = np.zeros(shape, dtype=K.floatx())
->>>>>>> 1e86b454
 
         if y.ndim == 5:
             if by_frame:
@@ -176,12 +163,9 @@
 
         if bins is not None:
             # convert to one hot notation
-<<<<<<< HEAD
-            y_transform = to_categorical(y_transform, num_classes=bins, dtype=int_dtype)
-=======
             # uint8's max value of255 seems like a generous limit for binning.
             y_transform = to_categorical(y_transform, num_classes=bins, dtype=np.uint8)
->>>>>>> 1e86b454
+
         if data_format == 'channels_first':
             y_transform = np.rollaxis(y_transform, y.ndim - 1, 1)
 
@@ -205,16 +189,10 @@
         int_dtype = kwargs.pop('int_dtype', 'int32')
 
         if data_format == 'channels_first':
-<<<<<<< HEAD
-            y_transform = np.zeros(tuple([y.shape[0]] + list(y.shape[2:])), dtype=float_dtype)
-        else:
-            y_transform = np.zeros(y.shape[0:-1], dtype=float_dtype)
-=======
             shape = tuple([y.shape[0]] + list(y.shape[2:]))
         else:
             shape = y.shape[0:-1]
         y_transform = np.zeros(shape, dtype=K.floatx())
->>>>>>> 1e86b454
 
         if y.ndim == 5:
             if by_frame:
@@ -235,15 +213,6 @@
 
         if distance_kwargs['bins'] is not None:
             # convert to one hot notation
-<<<<<<< HEAD
-            y_transform = to_categorical(y_transform, num_classes=bins, dtype=int_dtype)
-        if data_format == 'channels_first':
-            y_transform = np.rollaxis(y_transform, y.ndim - 1, 1)
-
-    elif transform == 'disc':
-        dtype = kwargs.pop('int_dtype', 'int32')
-        y_transform = to_categorical(y.squeeze(channel_axis), dtype=dtype)
-=======
             # uint8's max value of255 seems like a generous limit for binning.
             y_transform = to_categorical(y_transform, num_classes=bins, dtype=np.uint8)
         if data_format == 'channels_first':
@@ -251,7 +220,7 @@
 
     elif transform == 'disc' or transform is None:
         y_transform = to_categorical(y.squeeze(channel_axis), dtype=np.int32)
->>>>>>> 1e86b454
+
         if data_format == 'channels_first':
             y_transform = np.rollaxis(y_transform, y.ndim - 1, 1)
 
@@ -262,17 +231,9 @@
         # convert to one hot notation
         if data_format == 'channels_first':
             y_transform = np.rollaxis(y_transform, 1, y.ndim)
-<<<<<<< HEAD
-        y_transform = to_categorical(y_transform, dtype=dtype)
-        if data_format == 'channels_first':
-            y_transform = np.rollaxis(y_transform, y.ndim - 1, 1)
-
-    elif transform is None:
-        y_transform = to_categorical(y.squeeze(channel_axis))
-=======
         # using uint8 since should only be 2 unique values.
         y_transform = to_categorical(y_transform, dtype=np.uint8)
->>>>>>> 1e86b454
+
         if data_format == 'channels_first':
             y_transform = np.rollaxis(y_transform, y.ndim - 1, 1)
 
