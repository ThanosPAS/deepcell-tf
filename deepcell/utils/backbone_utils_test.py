--- conflicted
+++ resolved
@@ -96,14 +96,8 @@
         ('efficientnetb0',) * 2,
     ])
     def test_get_backbone(self, backbone):
-<<<<<<< HEAD
-        # some backbones seem to not play well with python2.7
-        bad_backbones = {
-            'resnext50', 'resnext101',
-            'resnet50v2', 'resnet101v2', 'resnet152v2'
-        }
-
-        bad_backbones += set('efficientnetb%s' % x for x in range(8))
+        # efficientnet is incompatible with python2.7
+        bad_backbones = set('efficientnetb%s' % x for x in range(8))
 
         if sys.version_info[0] != 2 or backbone not in bad_backbones:
             with self.test_session():
@@ -114,16 +108,6 @@
                 assert isinstance(output_dict, dict)
                 assert all(k.startswith('C') for k in output_dict)
                 assert isinstance(model, Model)
-=======
-        with self.test_session():
-            K.set_image_data_format('channels_last')
-            inputs = Input(shape=(256, 256, 3))
-            model, output_dict = backbone_utils.get_backbone(
-                backbone, inputs, return_dict=True)
-            assert isinstance(output_dict, dict)
-            assert all(k.startswith('C') for k in output_dict)
-            assert isinstance(model, Model)
->>>>>>> 136ca00c
 
     def test_invalid_backbone(self):
         inputs = Input(shape=(4, 2, 3))
